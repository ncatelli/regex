--- conflicted
+++ resolved
@@ -187,14 +187,9 @@
 pub enum FastForward {
     /// Represents a single character.
     Char(char),
-<<<<<<< HEAD
     // The index of the first consuming set.
     Set(usize),
-=======
-    /// Represents a set of characters that could be consuming.
-    Set(CharacterSet),
     /// Represents that no fast-forward should be performed.
->>>>>>> 88a2e319
     None,
 }
 
@@ -215,15 +210,13 @@
 }
 
 impl Instructions {
-<<<<<<< HEAD
     pub const MAGIC_NUMBER: u16 = 0xF0F0;
 }
 
 impl Instructions {
-=======
     /// Instantiates a program from a predefined list of operations and
     /// character sets. By default fast_forward is disabled.
->>>>>>> 88a2e319
+
     #[must_use]
     pub fn new(sets: Vec<CharacterSet>, program: Vec<Opcode>) -> Self {
         Self {
@@ -444,16 +437,13 @@
     }
 }
 
-<<<<<<< HEAD
 /// A wrapper type for the binary representation of an opcode in little-endian
 /// format.
 #[derive(Debug, Clone, Copy, PartialEq, Eq)]
 pub struct OpcodeBytecodeRepr(pub [u8; 16]);
 
 /// Represents all possible operations for the runtime vm.
-=======
 /// An enum representation of the runtime's operation set.
->>>>>>> 88a2e319
 #[derive(Debug, Clone, PartialEq)]
 pub enum Opcode {
     /// A consume operation, matching any character.
@@ -533,12 +523,9 @@
 pub struct InstAny;
 
 impl InstAny {
-<<<<<<< HEAD
     pub const OPCODE_BINARY_REPR: u64 = 1;
 
-=======
     /// Instantiates a new `InstAny`.
->>>>>>> 88a2e319
     pub const fn new() -> Self {
         Self
     }
@@ -564,12 +551,9 @@
 }
 
 impl InstConsume {
-<<<<<<< HEAD
     pub const OPCODE_BINARY_REPR: u64 = 2;
 
-=======
     /// Instantiates a new `InstConsume` with the expected matching char.
->>>>>>> 88a2e319
     #[must_use]
     pub fn new(value: char) -> Self {
         Self { value }
@@ -862,12 +846,9 @@
 }
 
 impl InstConsumeSet {
-<<<<<<< HEAD
     pub const OPCODE_BINARY_REPR: u64 = 3;
-
-=======
+  
     /// Instantiate a new `InstConsumeSet` with a passed index.
->>>>>>> 88a2e319
     pub fn new(idx: usize) -> Self {
         Self::member_of(idx)
     }
@@ -884,40 +865,7 @@
     }
 }
 
-<<<<<<< HEAD
-=======
-/// An internal representation of the `Split` opcode.
-#[derive(Debug, Clone, PartialEq)]
-pub struct InstSplit {
-    x_branch: InstIndex,
-    y_branch: InstIndex,
-}
-
-impl InstSplit {
-    /// Instantiates a new `InstSplit` from two branching program counter
-    /// values.
-    #[must_use]
-    pub fn new(x: InstIndex, y: InstIndex) -> Self {
-        Self {
-            x_branch: x,
-            y_branch: y,
-        }
-    }
-}
-
-impl Display for InstSplit {
-    fn fmt(&self, f: &mut std::fmt::Formatter<'_>) -> std::fmt::Result {
-        write!(
-            f,
-            "Split: ({:04}), ({:04})",
-            self.x_branch.as_u32(),
-            self.y_branch.as_u32()
-        )
-    }
-}
-
-/// A condition in which an Epsilon transition boundary can be checked.
->>>>>>> 88a2e319
+
 #[derive(Debug, Clone, Copy, PartialEq, Eq)]
 pub enum EpsilonCond {
     WordBoundary,
@@ -936,12 +884,9 @@
 }
 
 impl InstEpsilon {
-<<<<<<< HEAD
     pub const OPCODE_BINARY_REPR: u64 = 4;
 
-=======
     /// Instantiates a new `InstEpsilon` from a passed condition.
->>>>>>> 88a2e319
     pub fn new(cond: EpsilonCond) -> Self {
         Self { cond }
     }
@@ -963,7 +908,7 @@
     }
 }
 
-<<<<<<< HEAD
+
 #[derive(Debug, Clone, PartialEq)]
 pub struct InstSplit {
     pub x_branch: InstIndex,
@@ -993,21 +938,17 @@
     }
 }
 
-=======
+
 /// An internal representation of the `Jmp` opcode.
->>>>>>> 88a2e319
 #[derive(Debug, Clone, PartialEq)]
 pub struct InstJmp {
     pub next: InstIndex,
 }
 
 impl InstJmp {
-<<<<<<< HEAD
     pub const OPCODE_BINARY_REPR: u64 = 6;
 
-=======
     /// Instnatiates a new `InstJump` from a past program counter value.
->>>>>>> 88a2e319
     pub fn new(next: InstIndex) -> Self {
         Self { next }
     }
@@ -1026,12 +967,9 @@
 }
 
 impl InstStartSave {
-<<<<<<< HEAD
     pub const OPCODE_BINARY_REPR: u64 = 7;
 
-=======
     /// Instantiates a new `InstStartSave` from a passed slot id.
->>>>>>> 88a2e319
     #[must_use]
     pub fn new(slot_id: usize) -> Self {
         Self { slot_id }
@@ -1051,12 +989,9 @@
 }
 
 impl InstEndSave {
-<<<<<<< HEAD
     pub const OPCODE_BINARY_REPR: u64 = 8;
 
-=======
     /// Instantiates a new `InstEndSave` from a passed slot id.
->>>>>>> 88a2e319
     #[must_use]
     pub fn new(slot_id: usize) -> Self {
         Self { slot_id }
